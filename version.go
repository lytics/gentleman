package gentleman

// Version defines the package semantic version
<<<<<<< HEAD
const Version = "2.0.0-rc.0"
=======
const Version = "1.0.4"
>>>>>>> 16b0fdec
<|MERGE_RESOLUTION|>--- conflicted
+++ resolved
@@ -1,8 +1,4 @@
 package gentleman
 
 // Version defines the package semantic version
-<<<<<<< HEAD
-const Version = "2.0.0-rc.0"
-=======
-const Version = "1.0.4"
->>>>>>> 16b0fdec
+const Version = "2.0.0"